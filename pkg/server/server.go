--- conflicted
+++ resolved
@@ -29,51 +29,6 @@
 	Router http.Handler
 }
 
-//TODO: Move to types file
-//JSON object definitions
-
-type environmentRequest struct {
-	Name      string   `json:"name"`
-	HostNames []string `json:"hostNames"`
-}
-
-type environmentResponse struct {
-	Name          string   `json:"name"`
-	HostNames     []string `json:"hostNames,omitempty"`
-	PublicSecret  []byte   `json:"publicSecret"`
-	PrivateSecret []byte   `json:"privateSecret"`
-}
-
-type deploymentPost struct {
-	DeploymentName string               `json:"deploymentName"`
-	PublicHosts    *string              `json:"publicHosts,omitempty"`
-	PrivateHosts   *string              `json:"privateHosts,omitempty"`
-	Replicas       int                  `json:"replicas"`
-	PtsURL         string               `json:"ptsURL,omitempty"`
-	PTS            *api.PodTemplateSpec `json:"pts,omitempty"`
-	EnvVars        []api.EnvVar         `json:"envVars,omitempty"`
-}
-
-type deploymentPatch struct {
-	PublicHosts  *string              `json:"publicHosts,omitempty"`
-	PrivateHosts *string              `json:"privateHosts,omitempty"`
-	Replicas     int                  `json:"Replicas"`
-	PtsURL       string               `json:"ptsURL"`
-	PTS          *api.PodTemplateSpec `json:"pts"`
-	EnvVars      []api.EnvVar         `json:"envVars,omitempty"`
-}
-
-type deploymentResponse struct {
-	DeploymentName  string               `json:"deploymentName"`
-	PublicHosts     string               `json:"publicHosts,omitempty"`
-	PublicPaths     string               `json:"publicPaths,omitempty"`
-	PrivateHosts    string               `json:"privateHosts,omitempty"`
-	PrivatePaths    string               `json:"privatePaths,omitempty"`
-	Replicas        int                  `json:"replicas"`
-	Environment     string               `json:"environment"`
-	PodTemplateSpec *api.PodTemplateSpec `json:"podTemplateSpec"`
-}
-
 //Global Kubernetes Client
 var client k8sClient.Client
 
@@ -81,11 +36,8 @@
 var validIPAddressRegex = regexp.MustCompile(`^(([0-9]|[1-9][0-9]|1[0-9]{2}|2[0-4][0-9]|25[0-5])\.){3}([0-9]|[1-9][0-9]|1[0-9]{2}|2[0-4][0-9]|25[0-5])$`)
 var validHostnameRegex = regexp.MustCompile(`^(([a-zA-Z0-9]|[a-zA-Z0-9][a-zA-Z0-9\-]*[a-zA-Z0-9])\.)*([A-Za-z0-9]|[A-Za-z0-9][A-Za-z0-9\-]*[A-Za-z0-9])$`)
 
-<<<<<<< HEAD
-=======
 var envNameRegex = regexp.MustCompile(`\w+\-\w+`)
 
->>>>>>> 80d25ead
 //Global ECR Pull Secrets
 var lookForECRSecret bool
 var ecrSecretName string
@@ -116,35 +68,11 @@
 		client = *tempClient
 	}
 
-<<<<<<< HEAD
-	//Not for testing
-=======
 	//Several features should be disabled for local testing
->>>>>>> 80d25ead
 	if os.Getenv("DEPLOY_STATE") == "PROD" {
 		//Set global ECR secret flag
 		if os.Getenv("ECR_SECRET") == "true" {
 			lookForECRSecret = true
-<<<<<<< HEAD
-		} else {
-			lookForECRSecret = false
-		}
-	} else {
-		lookForECRSecret = false
-	}
-
-	//Set name of ECR Secret to look for
-	if os.Getenv("ECR_SECRET_NAME") != "" {
-		ecrSecretName = os.Getenv("ECR_SECRET_NAME")
-	} else {
-		ecrSecretName = "shipyard-pull-secret"
-	}
-
-	//Set privileged container flag
-	if os.Getenv("ALLOW_PRIV_CONTAINERS") == "true" {
-		allowPrivilegedContainers = true
-	} else {
-=======
 
 			//Set name of ECR Secret to look for
 			if os.Getenv("ECR_SECRET_NAME") != "" {
@@ -165,7 +93,6 @@
 
 	} else {
 		lookForECRSecret = false
->>>>>>> 80d25ead
 		allowPrivilegedContainers = false
 	}
 
@@ -176,19 +103,6 @@
 func NewServer() (server *Server) {
 	router := mux.NewRouter()
 
-<<<<<<< HEAD
-	sub := router.PathPrefix("/beeswax/deploy/api/v1").Subrouter()
-
-	sub.Path("/environmentGroups/{environmentGroupID}/environments").Methods("GET").HandlerFunc(getEnvironments)
-	sub.Path("/environmentGroups/{environmentGroupID}/environments").Methods("POST").HandlerFunc(createEnvironment)
-
-	sub.Path("/environmentGroups/{environmentGroupID}/environments/{environment}").Methods("GET").HandlerFunc(getEnvironment)
-	sub.Path("/environmentGroups/{environmentGroupID}/environments/{environment}").Methods("PATCH").HandlerFunc(updateEnvironment)
-	sub.Path("/environmentGroups/{environmentGroupID}/environments/{environment}").Methods("DELETE").HandlerFunc(deleteEnvironment)
-
-	sub.Path("/environmentGroups/{environmentGroupID}/environments/{environment}/deployments").Methods("GET").HandlerFunc(getDeployments)
-	sub.Path("/environmentGroups/{environmentGroupID}/environments/{environment}/deployments").Methods("POST").HandlerFunc(createDeployment)
-=======
 	router.Path("/environments").Methods("POST").HandlerFunc(createEnvironment)
 	router.Path("/environments").Methods("GET").HandlerFunc(getEnvironments)
 	router.Path("/environments/{org}-{env}").Methods("GET").HandlerFunc(getEnvironment)
@@ -199,7 +113,6 @@
 	router.Path("/environments/{org}-{env}/deployments/{deployment}").Methods("GET").HandlerFunc(getDeployment)
 	router.Path("/environments/{org}-{env}/deployments/{deployment}").Methods("PATCH").HandlerFunc(updateDeployment)
 	router.Path("/environments/{org}-{env}/deployments/{deployment}").Methods("DELETE").HandlerFunc(deleteDeployment)
->>>>>>> 80d25ead
 
 	loggedRouter := handlers.CombinedLoggingHandler(os.Stdout, router)
 
@@ -214,13 +127,7 @@
 	return http.ListenAndServe(":9000", server.Router)
 }
 
-<<<<<<< HEAD
-//Route handlers
-
-//getEnvironments returns a list of all environments under a specific environmentGroupID
-=======
 //getEnvironments returns a list of all environments
->>>>>>> 80d25ead
 func getEnvironments(w http.ResponseWriter, r *http.Request) {
 
 	nsList, err := client.Namespaces().List(api.ListOptions{})
@@ -263,50 +170,10 @@
 		return
 	}
 
-<<<<<<< HEAD
-	var envList []environmentResponse
-
-	for _, value := range nsList.Items {
-		//Construct a temp object
-		var tempEnv environmentResponse
-
-		//Get []string from the space delimited annotation
-		hostNamesArray := strings.Split(value.Annotations["hostNames"], " ")
-
-		//Need to initialize the tempEnv.HostNames slice
-		tempEnv.HostNames = hostNamesArray
-		tempEnv.Name = value.Labels["envName"]
-
-		//For each namespace we have to do a get on the secrets in it
-		getSecret, err := client.Secrets(value.Labels["group"] + "-" + value.Labels["envName"]).Get("routing")
-		if err != nil {
-			fmt.Printf("Error: couldn't get secret from namespace: %v\n", err)
-			http.Error(w, "", http.StatusInternalServerError)
-			return
-		}
-		tempEnv.PrivateSecret = getSecret.Data["private-api-key"]
-		tempEnv.PublicSecret = getSecret.Data["public-api-key"]
-
-		//Append the temp object to the slice
-		envList = append(envList, tempEnv)
-	}
-	//If there are no environments then return a blank json
-	if len(envList) == 0 {
-		w.Header().Set("Content-Type", "application/json")
-		w.WriteHeader(200)
-		return
-	}
-
-	js, err := json.Marshal(envList)
-	if err != nil {
-		http.Error(w, err.Error(), http.StatusInternalServerError)
-		fmt.Printf("Error marshalling environment array: %v\n", err)
-=======
 	js, err := json.Marshal(envList)
 	if err != nil {
 		http.Error(w, err.Error(), http.StatusInternalServerError)
 		helper.LogError.Printf("Error marshalling environment array: %s\n", err)
->>>>>>> 80d25ead
 	}
 	w.Header().Set("Content-Type", "application/json")
 	w.WriteHeader(200)
@@ -320,23 +187,6 @@
 
 //createEnvironment creates a kubernetes namespace matching the given environmentGroupID and environmentName
 func createEnvironment(w http.ResponseWriter, r *http.Request) {
-<<<<<<< HEAD
-	pathVars := mux.Vars(r)
-
-	if os.Getenv("DEPLOY_STATE") == "PROD" {
-		if !helper.ValidAdmin(pathVars["environmentGroupID"], w, r) {
-			//Errors should be returned from function
-			return
-		}
-	}
-
-	//Struct to put JSON into
-	type environmentPost struct {
-		EnvironmentName string   `json:"environmentName"`
-		HostNames       []string `json:"hostNames,omitempty"`
-	}
-=======
->>>>>>> 80d25ead
 
 	//Decode passed JSON body
 	decoder := json.NewDecoder(r.Body)
@@ -388,27 +238,14 @@
 		}
 	}
 
-<<<<<<< HEAD
-	//Loop through slice of HostNames
-	for _, value := range tempJSON.HostNames {
-		//TODO: If this becomes a bottleneck at a high number of namespaces come back to this and optimize
-
-		//Verify that hostname isn't on another namespace
-=======
 	//Verify that hostname isn't on another namespace
 	for _, value := range tempJSON.HostNames {
->>>>>>> 80d25ead
 
 		//Get list of all namespace and loop through each of their "validHosts" annotation looking for strings matching our value
 		nsList, err := client.Namespaces().List(api.ListOptions{})
 		if err != nil {
-<<<<<<< HEAD
-			http.Error(w, "", http.StatusInternalServerError)
-			fmt.Printf("Error in getting nsList in createEnvironment: %v\n", err)
-=======
 			http.Error(w, err.Error(), http.StatusInternalServerError)
 			helper.LogError.Printf("Error in getting nsList in createEnvironment: %s\n", err)
->>>>>>> 80d25ead
 			return
 		}
 
@@ -431,14 +268,9 @@
 		ObjectMeta: api.ObjectMeta{
 			Name: tempJSON.EnvironmentName,
 			Labels: map[string]string{
-<<<<<<< HEAD
-				"group":   pathVars["environmentGroupID"],
-				"envName": tempJSON.EnvironmentName,
-=======
 				"Organziation": apigeeOrgName,
 				"Environment":  apigeeEnvName,
 				"Name":         tempJSON.EnvironmentName,
->>>>>>> 80d25ead
 			},
 			Annotations: map[string]string{
 				"hostNames": hostsList.String(),
@@ -468,13 +300,8 @@
 	privateKey, err := helper.GenerateRandomString(32)
 	publicKey, err := helper.GenerateRandomString(32)
 	if err != nil {
-<<<<<<< HEAD
-		fmt.Printf("Error generating random string: %v\n", err)
-		http.Error(w, "", http.StatusInternalServerError)
-=======
 		helper.LogError.Printf("Error generating random string: %v\n", err)
 		http.Error(w, err.Error(), http.StatusInternalServerError)
->>>>>>> 80d25ead
 	}
 	tempSecret.Data["public-api-key"] = []byte(publicKey)
 	tempSecret.Data["private-api-key"] = []byte(privateKey)
@@ -488,39 +315,23 @@
 	//Print to console for logging
 	helper.LogInfo.Printf("Created Secret: %s\n", secret.GetName())
 
-<<<<<<< HEAD
-=======
 	//TODO: Should be configurable
->>>>>>> 80d25ead
 	if lookForECRSecret {
 		getPullSecret, err := client.Secrets("apigee").Get(ecrSecretName)
 		if err != nil {
 			http.Error(w, err.Error(), http.StatusInternalServerError)
-<<<<<<< HEAD
-			fmt.Printf("Error getting Image Pull Secret: %v\n", err)
-=======
 			helper.LogError.Printf("Error getting Image Pull Secret: %s\n", err)
->>>>>>> 80d25ead
 		}
 		//Blank out all the metadata
 		getPullSecret.ObjectMeta = api.ObjectMeta{}
 		//Have to set the name
 		getPullSecret.SetName(ecrSecretName)
-<<<<<<< HEAD
-		newPullSecret, err := client.Secrets(pathVars["environmentGroupID"] + "-" + tempJSON.EnvironmentName).Create(getPullSecret)
-		if err != nil {
-			http.Error(w, err.Error(), http.StatusInternalServerError)
-			fmt.Printf("Error creating new Image Pull Secret: %v\n", err)
-		}
-		fmt.Printf("New Pull Secret: %v\n", newPullSecret.GetName())
-=======
 		newPullSecret, err := client.Secrets(tempJSON.EnvironmentName).Create(getPullSecret)
 		if err != nil {
 			http.Error(w, err.Error(), http.StatusInternalServerError)
 			helper.LogError.Printf("Error creating new Image Pull Secret: %s\n", err)
 		}
 		helper.LogInfo.Printf("New Pull Secret: %v\n", newPullSecret.GetName())
->>>>>>> 80d25ead
 	}
 
 	var jsResponse environmentResponse
@@ -532,20 +343,12 @@
 	js, err := json.Marshal(jsResponse)
 	if err != nil {
 		http.Error(w, err.Error(), http.StatusInternalServerError)
-<<<<<<< HEAD
-		fmt.Printf("Error marshalling response JSON: %v\n", err)
-=======
 		helper.LogError.Printf("Error marshalling response JSON: %s\n", err)
->>>>>>> 80d25ead
 		return
 	}
 
 	//Create absolute path for Location header
-<<<<<<< HEAD
-	url := "/beeswax/deploy/api/v1/environmentGroups/" + pathVars["environmentGroupID"] + "/environments/" + tempJSON.EnvironmentName
-=======
 	url := "/environments/" + tempJSON.EnvironmentName
->>>>>>> 80d25ead
 	w.Header().Add("Location", url)
 	w.Header().Add("Content-Type", "application/json")
 	w.WriteHeader(201)
@@ -557,29 +360,12 @@
 	pathVars := mux.Vars(r)
 
 	if os.Getenv("DEPLOY_STATE") == "PROD" {
-<<<<<<< HEAD
-		if !helper.ValidAdmin(pathVars["environmentGroupID"], w, r) {
-=======
 		if !helper.ValidAdmin(pathVars["org"], w, r) {
->>>>>>> 80d25ead
 			//Errors should be returned from function
 			return
 		}
 	}
 
-<<<<<<< HEAD
-	getNs, err := client.Namespaces().Get(pathVars["environmentGroupID"] + "-" + pathVars["environment"])
-	if err != nil {
-		http.Error(w, err.Error(), http.StatusInternalServerError)
-		fmt.Printf("Error getting existing Environment: %v\n", err)
-		return
-	}
-
-	getSecret, err := client.Secrets(pathVars["environmentGroupID"] + "-" + pathVars["environment"]).Get("routing")
-	if err != nil {
-		http.Error(w, err.Error(), http.StatusInternalServerError)
-		fmt.Printf("Error getting existing Secret: %v\n", err)
-=======
 	getNs, err := client.Namespaces().Get(pathVars["org"] + "-" + pathVars["env"])
 	if err != nil {
 		http.Error(w, err.Error(), http.StatusInternalServerError)
@@ -591,16 +377,11 @@
 	if err != nil {
 		http.Error(w, err.Error(), http.StatusInternalServerError)
 		helper.LogError.Printf("Error getting existing Secret: %v\n", err)
->>>>>>> 80d25ead
 		return
 	}
 
 	var jsResponse environmentResponse
-<<<<<<< HEAD
-	jsResponse.Name = getNs.Labels["envName"]
-=======
 	jsResponse.Name = getNs.Name
->>>>>>> 80d25ead
 	jsResponse.PrivateSecret = getSecret.Data["private-api-key"]
 	jsResponse.PublicSecret = getSecret.Data["public-api-key"]
 	jsResponse.HostNames = strings.Split(getNs.Annotations["hostNames"], " ")
@@ -608,11 +389,7 @@
 	js, err := json.Marshal(jsResponse)
 	if err != nil {
 		http.Error(w, err.Error(), http.StatusInternalServerError)
-<<<<<<< HEAD
-		fmt.Printf("Error marshalling response JSON: %v\n", err)
-=======
 		helper.LogError.Printf("Error marshalling response JSON: %v\n", err)
->>>>>>> 80d25ead
 		return
 	}
 
@@ -621,58 +398,35 @@
 	w.Write(js)
 
 	//TODO: What do we want the logging response to be
-<<<<<<< HEAD
-	fmt.Printf("Got Namespace: %v\n", getNs.GetName())
-	fmt.Printf("Got Secret: %v\n", getSecret.GetName())
-=======
 	helper.LogInfo.Printf("Got Namespace: %s\n", getNs.GetName())
 	helper.LogInfo.Printf("Got Secret: %s\n", getSecret.GetName())
->>>>>>> 80d25ead
 }
 
 func updateEnvironment(w http.ResponseWriter, r *http.Request) {
 	pathVars := mux.Vars(r)
 
 	if os.Getenv("DEPLOY_STATE") == "PROD" {
-<<<<<<< HEAD
-		if !helper.ValidAdmin(pathVars["environmentGroupID"], w, r) {
-=======
 		if !helper.ValidAdmin(pathVars["org"], w, r) {
->>>>>>> 80d25ead
 			//Errors should be returned from function
 			return
 		}
 	}
 
 	//Need to get the existing environment
-<<<<<<< HEAD
-	getNs, err := client.Namespaces().Get(pathVars["environmentGroupID"] + "-" + pathVars["environment"])
-	if err != nil {
-		fmt.Printf("Error: Namespace doesn't exist\n")
-		http.Error(w, "", http.StatusNotFound)
-=======
 	getNs, err := client.Namespaces().Get(pathVars["org"] + "-" + pathVars["env"])
 	if err != nil {
 		errorMessage := fmt.Sprintf("Namespace %s doesn't exist\n", pathVars["org"]+"-"+pathVars["env"])
 		helper.LogError.Printf(errorMessage)
 		http.Error(w, errorMessage, http.StatusNotFound)
->>>>>>> 80d25ead
 		return
 	}
 
 	//Looks like we have to do a get on the existing secrets in the namespace to print them out
-<<<<<<< HEAD
-	getSecret, err := client.Secrets(pathVars["environmentGroupID"] + "-" + pathVars["environment"]).Get("routing")
-	if err != nil {
-		fmt.Printf("Error: Failed to get existing secrets\n")
-		http.Error(w, "", http.StatusInternalServerError)
-=======
 	getSecret, err := client.Secrets(pathVars["org"] + "-" + pathVars["env"]).Get("routing")
 	if err != nil {
 		errorMessage := fmt.Sprintf("Failed to get existing routing secret on %s namespace\n", pathVars["org"]+"-"+pathVars["env"])
 		helper.LogError.Printf(errorMessage)
 		http.Error(w, errorMessage, http.StatusInternalServerError)
->>>>>>> 80d25ead
 		return
 	}
 
@@ -703,11 +457,7 @@
 		if !(validIP || validHost) {
 			//Regex didn't match
 			http.Error(w, "Invalid Hostname", http.StatusInternalServerError)
-<<<<<<< HEAD
-			fmt.Printf("Error: Not a valid hostname: %v\n", value)
-=======
 			helper.LogError.Printf("Not a valid hostname: %s\n", value)
->>>>>>> 80d25ead
 			return
 		}
 		if index == 0 {
@@ -720,11 +470,7 @@
 	//Can do a quick optimization to just check if the new hostNames are the same as the old
 	//if they are we can just give a 200 back without doing anything
 	if bytes.Equal(hostsList.Bytes(), []byte(getNs.Annotations["hostNames"])) {
-<<<<<<< HEAD
-		fmt.Printf("No changes to hostnames so just returning")
-=======
 		helper.LogInfo.Printf("Nothing to be updated\n")
->>>>>>> 80d25ead
 		return
 	}
 
@@ -740,12 +486,7 @@
 		nsList, err := client.Namespaces().List(api.ListOptions{})
 		if err != nil {
 			http.Error(w, err.Error(), http.StatusInternalServerError)
-<<<<<<< HEAD
-			fmt.Printf("Error in getting nsList in updateEnvironment: %v\n", err)
-			fmt.Fprintf(w, "%v\n", err)
-=======
 			helper.LogError.Printf("Error in getting nsList in updateEnvironment: %s\n", err)
->>>>>>> 80d25ead
 			return
 		}
 
@@ -757,14 +498,9 @@
 					// Ignore duplicate hostNames on the namespace we are updating
 					if !(ns.GetName() == getNs.GetName()) {
 						//Duplicate HostNames
-<<<<<<< HEAD
-						http.Error(w, "Duplicate Hostname", http.StatusInternalServerError)
-						fmt.Printf("Duplicate Hostname: %v\n", value)
-=======
 						errorMessage := fmt.Sprintf("Duplicate Hostname: %s\n", value)
 						http.Error(w, errorMessage, http.StatusInternalServerError)
 						helper.LogError.Printf(errorMessage)
->>>>>>> 80d25ead
 						return
 					}
 
@@ -772,30 +508,17 @@
 			}
 		}
 	}
-<<<<<<< HEAD
 
 	getNs.Annotations["hostNames"] = hostsList.String()
 
 	updateNS, err := client.Namespaces().Update(getNs)
 	if err != nil {
-		fmt.Printf("Error: Failed to update existing namespace\n")
-		http.Error(w, "", http.StatusInternalServerError)
-		return
-	}
-	fmt.Printf("Updated hostNames: %v\n", updateNS.Annotations["hostNames"])
-=======
-
-	getNs.Annotations["hostNames"] = hostsList.String()
-
-	updateNS, err := client.Namespaces().Update(getNs)
-	if err != nil {
 		errorMessage := fmt.Sprintf("Failed to update existing namespace '%s'\n", getNs)
 		helper.LogError.Printf(errorMessage)
 		http.Error(w, errorMessage, http.StatusInternalServerError)
 		return
 	}
 	helper.LogInfo.Printf("Updated hostNames: %s\n", updateNS.Annotations["hostNames"])
->>>>>>> 80d25ead
 
 	var jsResponse environmentResponse
 	jsResponse.Name = pathVars["environment"]
@@ -805,14 +528,9 @@
 
 	js, err := json.Marshal(jsResponse)
 	if err != nil {
-<<<<<<< HEAD
-		http.Error(w, err.Error(), http.StatusInternalServerError)
-		fmt.Printf("Error marshalling namespace: %v\n", err)
-=======
 		errorMessage := fmt.Sprintf("Couldn't marshall namespace: %s\n", err)
 		http.Error(w, errorMessage, http.StatusInternalServerError)
 		helper.LogError.Printf(errorMessage)
->>>>>>> 80d25ead
 	}
 	w.Header().Set("Content-Type", "application/json")
 	w.WriteHeader(200)
@@ -825,21 +543,13 @@
 	pathVars := mux.Vars(r)
 
 	if os.Getenv("DEPLOY_STATE") == "PROD" {
-<<<<<<< HEAD
-		if !helper.ValidAdmin(pathVars["environmentGroupID"], w, r) {
-=======
 		if !helper.ValidAdmin(pathVars["org"], w, r) {
->>>>>>> 80d25ead
 			//Errors should be returned from function
 			return
 		}
 	}
 
-<<<<<<< HEAD
-	err := client.Namespaces().Delete(pathVars["environmentGroupID"] + "-" + pathVars["environment"])
-=======
 	err := client.Namespaces().Delete(pathVars["org"] + "-" + pathVars["env"])
->>>>>>> 80d25ead
 	if err != nil {
 		errorMessage := fmt.Sprintf("Error in deleteEnvironment: %v\n", err)
 		http.Error(w, errorMessage, http.StatusInternalServerError)
@@ -847,12 +557,6 @@
 		return
 	}
 	w.WriteHeader(204)
-<<<<<<< HEAD
-
-	//Print to stdout for logging
-	fmt.Printf("Deleted Namespace: %v\n", pathVars["environmentGroupID"]+"-"+pathVars["environment"])
-=======
->>>>>>> 80d25ead
 
 	//Print to stdout for logging
 	helper.LogInfo.Printf("Deleted Namespace: %s\n", pathVars["org"]+"-"+pathVars["env"])
@@ -862,20 +566,12 @@
 func getDeployments(w http.ResponseWriter, r *http.Request) {
 	pathVars := mux.Vars(r)
 
-<<<<<<< HEAD
-	if !helper.ValidAdmin(pathVars["environmentGroupID"], w, r) {
-=======
 	if !helper.ValidAdmin(pathVars["org"], w, r) {
->>>>>>> 80d25ead
 		//Errors should be returned from function
 		return
 	}
 
-<<<<<<< HEAD
-	depList, err := client.Deployments(pathVars["environmentGroupID"] + "-" + pathVars["environment"]).List(api.ListOptions{
-=======
 	depList, err := client.Deployments(pathVars["org"] + "-" + pathVars["env"]).List(api.ListOptions{
->>>>>>> 80d25ead
 		LabelSelector: labels.Everything(),
 	})
 	if err != nil {
@@ -903,11 +599,7 @@
 	pathVars := mux.Vars(r)
 
 	if os.Getenv("DEPLOY_STATE") == "PROD" {
-<<<<<<< HEAD
-		if !helper.ValidAdmin(pathVars["environmentGroupID"], w, r) {
-=======
 		if !helper.ValidAdmin(pathVars["org"], w, r) {
->>>>>>> 80d25ead
 			//Errors should be returned from function
 			return
 		}
@@ -925,14 +617,9 @@
 	}
 
 	if tempJSON.PublicHosts == nil && tempJSON.PrivateHosts == nil {
-<<<<<<< HEAD
-		http.Error(w, "", http.StatusInternalServerError)
-		fmt.Printf("No privateHosts or publicHosts given\n")
-=======
 		errorMessage := fmt.Sprintf("No privateHosts or publicHosts given\n")
 		http.Error(w, errorMessage, http.StatusInternalServerError)
 		helper.LogError.Printf(errorMessage)
->>>>>>> 80d25ead
 		return
 	}
 
@@ -986,15 +673,6 @@
 		if os.Getenv("DEPLOY_STATE") == "PROD" {
 			u, err := url.Parse(tempJSON.PtsURL)
 			if err != nil {
-<<<<<<< HEAD
-				http.Error(w, err.Error(), http.StatusInternalServerError)
-				fmt.Printf("Error parsing ptsURL")
-				return
-			}
-			if u.Host != r.Host {
-				fmt.Printf("Attempting to use PTS from unauthorized host: %v, expected: %v\n", u.Host, r.Host)
-				http.Error(w, "Attempting to use PTS from unauthorized host", http.StatusInternalServerError)
-=======
 				errorMessage := fmt.Sprintf("Error parsing ptsURL: %s\n", err)
 				http.Error(w, errorMessage, http.StatusInternalServerError)
 				helper.LogError.Printf(errorMessage)
@@ -1004,7 +682,6 @@
 				errorMessage := fmt.Sprintf("Attempting to use PTS from unauthorized host: %v, expected: %v\n", u.Host, r.Host)
 				helper.LogError.Printf(errorMessage)
 				http.Error(w, errorMessage, http.StatusInternalServerError)
->>>>>>> 80d25ead
 				return
 			}
 		}
@@ -1115,11 +792,7 @@
 	}
 
 	//Create absolute path for Location header
-<<<<<<< HEAD
-	url := "/beeswax/deploy/api/v1/environmentGroups/" + pathVars["environmentGroupID"] + "/environments/" + pathVars["environment"] + "/deployments/" + tempJSON.DeploymentName
-=======
 	url := "/environments/" + pathVars["org"] + "-" + pathVars["env"] + "/deployments/" + tempJSON.DeploymentName
->>>>>>> 80d25ead
 	w.Header().Add("Location", url)
 	w.Header().Add("Content-Type", "application/json")
 	w.WriteHeader(201)
@@ -1133,50 +806,28 @@
 	pathVars := mux.Vars(r)
 
 	if os.Getenv("DEPLOY_STATE") == "PROD" {
-<<<<<<< HEAD
-		if !helper.ValidAdmin(pathVars["environmentGroupID"], w, r) {
-=======
 		if !helper.ValidAdmin(pathVars["org"], w, r) {
->>>>>>> 80d25ead
 			//Errors should be returned from function
 			return
 		}
 	}
 
-<<<<<<< HEAD
-	getDep, err := client.Deployments(pathVars["environmentGroupID"] + "-" + pathVars["environment"]).Get(pathVars["deployment"])
-	if err != nil {
-		http.Error(w, err.Error(), http.StatusInternalServerError)
-		fmt.Printf("Error retrieving deployment: %v\n", err)
-=======
 	getDep, err := client.Deployments(pathVars["org"] + "-" + pathVars["env"]).Get(pathVars["deployment"])
 	if err != nil {
 		errorMessage := fmt.Sprintf("Error retrieving deployment: %s\n", err)
 		http.Error(w, errorMessage, http.StatusInternalServerError)
 		helper.LogError.Printf(errorMessage)
->>>>>>> 80d25ead
 		return
 	}
 	js, err := json.Marshal(getDep)
 	if err != nil {
-<<<<<<< HEAD
-		http.Error(w, err.Error(), http.StatusInternalServerError)
-		fmt.Printf("Error marshalling deployment: %v\n", err)
-=======
 		errorMessage := fmt.Sprintf("Error marshalling deployment: %v\n", err)
 		http.Error(w, errorMessage, http.StatusInternalServerError)
 		helper.LogError.Printf(errorMessage)
->>>>>>> 80d25ead
 	}
 	w.Header().Set("Content-Type", "application/json")
 	w.WriteHeader(200)
 	w.Write(js)
-<<<<<<< HEAD
-
-	//TODO: What do we want logging message to be?
-	fmt.Printf("Got Deployment: %v\n", getDep.GetName())
-=======
->>>>>>> 80d25ead
 
 	//TODO: What do we want logging message to be?
 	helper.LogInfo.Printf("Got Deployment: %v\n", getDep.GetName())
@@ -1188,29 +839,18 @@
 	pathVars := mux.Vars(r)
 
 	if os.Getenv("DEPLOY_STATE") == "PROD" {
-<<<<<<< HEAD
-		if !helper.ValidAdmin(pathVars["environmentGroupID"], w, r) {
-=======
 		if !helper.ValidAdmin(pathVars["org"], w, r) {
->>>>>>> 80d25ead
 			//Errors should be returned from function
 			return
 		}
 	}
 
 	//Get the old namespace first so we can fail quickly if it's not there
-<<<<<<< HEAD
-	getDep, err := client.Deployments(pathVars["environmentGroupID"] + "-" + pathVars["environment"]).Get(pathVars["deployment"])
-	if err != nil {
-		http.Error(w, err.Error(), http.StatusNotFound)
-		fmt.Printf("Error getting existing deployment: %v\n", err)
-=======
 	getDep, err := client.Deployments(pathVars["org"] + "-" + pathVars["env"]).Get(pathVars["deployment"])
 	if err != nil {
 		errorMessage := fmt.Sprintf("Error getting existing deployment: %s\n", err)
 		http.Error(w, errorMessage, http.StatusNotFound)
 		helper.LogError.Printf(errorMessage)
->>>>>>> 80d25ead
 		return
 	}
 	//Decode passed JSON body
@@ -1230,11 +870,7 @@
 		//No PTS so check ptsURL
 		if tempJSON.PtsURL == "" {
 			//No URL either
-<<<<<<< HEAD
-			prevDep, err := client.Deployments(pathVars["environmentGroupID"] + "-" + pathVars["environment"]).Get(pathVars["deployment"])
-=======
 			prevDep, err := client.Deployments(pathVars["org"] + "-" + pathVars["env"]).Get(pathVars["deployment"])
->>>>>>> 80d25ead
 			if err != nil {
 				errorMessage := fmt.Sprintf("No ptsURL or PTS given and failed to retrieve previous PTS: %v\n", err)
 				http.Error(w, errorMessage, http.StatusInternalServerError)
@@ -1280,15 +916,6 @@
 			if os.Getenv("DEPLOY_STATE") == "PROD" {
 				u, err := url.Parse(tempJSON.PtsURL)
 				if err != nil {
-<<<<<<< HEAD
-					http.Error(w, err.Error(), http.StatusInternalServerError)
-					fmt.Printf("Error parsing ptsURL")
-					return
-				}
-				if u.Host != r.Host {
-					fmt.Printf("Attempting to use PTS from unauthorized host: %v, expected: %v\n", u.Host, r.Host)
-					http.Error(w, "Attempting to use PTS from unauthorized host", http.StatusInternalServerError)
-=======
 					errorMessage := fmt.Sprintf("Error parsing ptsURL: %v\n", err)
 					http.Error(w, errorMessage, http.StatusInternalServerError)
 					helper.LogError.Printf(errorMessage)
@@ -1298,7 +925,6 @@
 					errorMessage := fmt.Sprintf("Attempting to use PTS from unauthorized host: %v, expected: %v\n", u.Host, r.Host)
 					helper.LogError.Printf(errorMessage)
 					http.Error(w, errorMessage, http.StatusInternalServerError)
->>>>>>> 80d25ead
 					return
 				}
 			}
@@ -1316,7 +942,6 @@
 	//If labels map is empty then we need to make it
 	if len(tempPTS.Labels) == 0 {
 		tempPTS.Labels = make(map[string]string)
-<<<<<<< HEAD
 	}
 
 	//Need to cache the previous envVars
@@ -1365,62 +990,6 @@
 	//Add routable label
 	getDep.Spec.Template.Labels["routable"] = "true"
 
-	dep, err := client.Deployments(pathVars["environmentGroupID"] + "-" + pathVars["environment"]).Update(getDep)
-	if err != nil {
-		http.Error(w, err.Error(), http.StatusInternalServerError)
-		fmt.Printf("Error updating deployment: %v\n", err)
-		return
-	}
-
-=======
-	}
-
-	//Need to cache the previous envVars
-	cacheEnvVars := getDep.Spec.Template.Spec.Containers[0].Env
-
-	//Need to cache the previous annotations
-	cacheAnnotations := getDep.Spec.Template.Annotations
-
-	getDep.Spec.Replicas = tempJSON.Replicas
-	getDep.Spec.Template = *tempPTS
-
-	//Replace the privateHosts and publicHosts annotations with cached ones
-	getDep.Spec.Template.Annotations["publicHosts"] = cacheAnnotations["publicHosts"]
-	getDep.Spec.Template.Annotations["privateHosts"] = cacheAnnotations["privateHosts"]
-
-	if tempJSON.PrivateHosts != nil {
-		getDep.Spec.Template.Annotations["privateHosts"] = *tempJSON.PrivateHosts
-	}
-
-	if tempJSON.PublicHosts != nil {
-		getDep.Spec.Template.Annotations["publicHosts"] = *tempJSON.PublicHosts
-	}
-
-	//Check for envVar conflicts and prioritize ones from passed JSON.
-	finalEnvVar := cacheEnvVars
-
-	//Keep track of which jsonVars modified vs need to be added
-	jsonEnvLength := len(tempJSON.EnvVars)
-	trackArray := make([]bool, jsonEnvLength)
-
-	//Add on any additional envVars
-	for i, jsonVar := range tempJSON.EnvVars {
-		for j, cacheVar := range cacheEnvVars {
-			if cacheVar.Name == jsonVar.Name {
-				finalEnvVar[j] = jsonVar
-				trackArray[i] = true
-			}
-		}
-		if trackArray[i] == false {
-			finalEnvVar = append(finalEnvVar, jsonVar)
-		}
-	}
-
-	getDep.Spec.Template.Spec.Containers[0].Env = finalEnvVar
-
-	//Add routable label
-	getDep.Spec.Template.Labels["routable"] = "true"
-
 	dep, err := client.Deployments(pathVars["org"] + "-" + pathVars["env"]).Update(getDep)
 	if err != nil {
 		errorMessage := fmt.Sprintf("Error updating deployment: %v\n", err)
@@ -1429,7 +998,6 @@
 		return
 	}
 
->>>>>>> 80d25ead
 	js, err := json.Marshal(dep)
 	if err != nil {
 		errorMessage := fmt.Sprintf("Error marshalling deployment: %v\n", err)
@@ -1447,11 +1015,7 @@
 	pathVars := mux.Vars(r)
 
 	if os.Getenv("DEPLOY_STATE") == "PROD" {
-<<<<<<< HEAD
-		if !helper.ValidAdmin(pathVars["environmentGroupID"], w, r) {
-=======
 		if !helper.ValidAdmin(pathVars["org"], w, r) {
->>>>>>> 80d25ead
 			//Errors should be returned from function
 			return
 		}
@@ -1524,9 +1088,5 @@
 		}
 		helper.LogInfo.Printf("Deleted Pod: %v\n", value.GetName())
 	}
-<<<<<<< HEAD
-
-=======
->>>>>>> 80d25ead
 	w.WriteHeader(204)
 }