package server_test

import (
	"bytes"
	"encoding/json"
	"fmt"
	"net/http"
	"time"

	"github.com/30x/enrober/pkg/server"

	"k8s.io/kubernetes/pkg/client/restclient"

	. "github.com/onsi/ginkgo"
	. "github.com/onsi/gomega"
)

type environmentRequest struct {
	Name      string   `json:"name"`
	HostNames []string `json:"hostNames"`
}

type environmentResponse struct {
	Name          string   `json:"name"`
	HostNames     []string `json:"hostNames,omitempty"`
	PublicSecret  []byte   `json:"publicSecret"`
	PrivateSecret []byte   `json:"privateSecret"`
}

var _ = Describe("Server Test", func() {
	ServerTests := func(testServer *server.Server, hostBase string) {

		client := &http.Client{}

		//Higher scoped secret value
		var globalPrivate string
		var globalPublic string

		It("Create Environment", func() {
			url := fmt.Sprintf("%s/environments", hostBase)

<<<<<<< HEAD
			jsonStr := []byte(`{"environmentName": "testenv1", "hostNames": ["testhost1"]}`)
=======
			jsonStr := []byte(`{"environmentName": "testorg1-testenv1", "hostNames": ["testhost1"]}`)
>>>>>>> 80d25ead
			req, err := http.NewRequest("POST", url, bytes.NewBuffer(jsonStr))

			resp, err := client.Do(req)
			Expect(err).Should(BeNil(), "Shouldn't get an error on POST. Error: %v", err)

			respStore := environmentResponse{}

			err = json.NewDecoder(resp.Body).Decode(&respStore)
			Expect(err).Should(BeNil(), "Error decoding response: %v", err)

			//Store the private-api-key in higher scope
			globalPrivate = string(respStore.PrivateSecret)

			//Store the public-api-key in higher scope
			globalPublic = string(respStore.PublicSecret)

			Expect(respStore.PrivateSecret).ShouldNot(BeNil())
			Expect(respStore.PublicSecret).ShouldNot(BeNil())

			Expect(resp.StatusCode).Should(Equal(201), "Response should be 201 Created")
		})

		It("Create Environment with duplicated Host Name", func() {
			url := fmt.Sprintf("%s/environments", hostBase)

<<<<<<< HEAD
			jsonStr := []byte(`{"environmentName": "testenv2", "hostNames": ["testhost1"]}`)
=======
			jsonStr := []byte(`{"environmentName": "testorg2-testenv2", "hostNames": ["testhost1"]}`)
>>>>>>> 80d25ead
			req, err := http.NewRequest("POST", url, bytes.NewBuffer(jsonStr))

			resp, err := client.Do(req)

			Expect(err).Should(BeNil(), "Shouldn't get an error on POST. Error: %v", err)

			Expect(resp.StatusCode).Should(Equal(500), "Response should be 500 Internal Server Error")
		})

		It("Update Environment", func() {
<<<<<<< HEAD
			url := fmt.Sprintf("%s/environmentGroups/testgroup/environments/testenv1", hostBase)
=======
			url := fmt.Sprintf("%s/environments/testorg1-testenv1", hostBase)
>>>>>>> 80d25ead

			jsonStr := []byte(`{"hostNames": ["testhost2"]}`)
			req, err := http.NewRequest("PATCH", url, bytes.NewBuffer(jsonStr))

			resp, err := client.Do(req)
			Expect(err).Should(BeNil(), "Shouldn't get an error on PATCH. Error: %v", err)

			respStore := environmentResponse{}

			err = json.NewDecoder(resp.Body).Decode(&respStore)
			Expect(err).Should(BeNil(), "Error decoding response: %v", err)

			//Make sure that private-api-key wasn't changed
			Expect(string(respStore.PrivateSecret)).Should(Equal(globalPrivate))

			//Make sure that public-api-key wasn't changed
			Expect(string(respStore.PublicSecret)).Should(Equal(globalPublic))

			Expect(resp.StatusCode).Should(Equal(200), "Response should be 200 OK")
		})

		It("Create Deployment from PTS URL", func() {
			url := fmt.Sprintf("%s/environments/testorg1-testenv1/deployments", hostBase)

			jsonStr := []byte(`{
				"deploymentName": "testdep1",
				"publicHosts": "deploy.k8s.public",
				"privateHosts": "deploy.k8s.private",
    			"replicas": 1,
    			"ptsURL": "https://api.myjson.com/bins/3bfpd",
				"envVars": [{
					"name": "test1",
					"value": "test3"
				},
				{
					"name": "test2",
					"value": "test4"
   				}] 
			}`)

			req, err := http.NewRequest("POST", url, bytes.NewBuffer(jsonStr))

			resp, err := client.Do(req)

			Expect(err).Should(BeNil(), "Shouldn't get an error on POST. Error: %v", err)

			Expect(resp.StatusCode).Should(Equal(201), "Response should be 201 Created")

		})

		It("Update Deployment from PTS URL", func() {
			//Need to wait a little before we run an update
			//Should look into a better fix
			time.Sleep(200 * time.Millisecond)
<<<<<<< HEAD
			url := fmt.Sprintf("%s/environmentGroups/testgroup/environments/testenv1/deployments/testdep1", hostBase)
=======
			url := fmt.Sprintf("%s/environments/testorg1-testenv1/deployments/testdep1", hostBase)
>>>>>>> 80d25ead

			jsonStr := []byte(`{
				"replicas": 3,
				"ptsURL": "https://api.myjson.com/bins/3sspd",
				"envVars": [{
					"name": "test1",
					"value": "test3"
				},
				{
					"name": "test2",
					"value": "test4"
				}] 
			}`)

			req, err := http.NewRequest("PATCH", url, bytes.NewBuffer(jsonStr))

			resp, err := client.Do(req)

			Expect(err).Should(BeNil(), "Shouldn't get an error on PATCH. Error: %v", err)

			Expect(resp.StatusCode).Should(Equal(200), "Response should be 200 OK")

		})

		It("Create Deployment from direct PTS", func() {
			url := fmt.Sprintf("%s/environments/testorg1-testenv1/deployments", hostBase)

			jsonStr := []byte(`{
				"deploymentName": "testdep2",
 				"publicHosts": "deploy.k8s.public",
				"privateHosts": "deploy.k8s.private",
    			"replicas": 1,
				"pts":     
				{
					"apiVersion": "v1",
					"kind": "Pod",
					"metadata": {
						"name": "testpod2",
						"labels": {
							"component": "web2"
						},
						"annotations": {
							"publicPaths": "80:/ 90:/2",
      						"privatePaths": "80:/ 90:/2"
						}
					},
					"spec": {
						"containers": [{
							"name": "nginx",
							"image": "nginx",
							"env": [{
								"name": "PORT",
								"value": "80"
							}],
							"ports": [{
								"containerPort": 80
							}]
						}, {
							"name": "test",
							"image": "jbowen/testapp:v0",
							"env": [{
								"name": "PORT",
								"value": "90"
							}],
							"ports": [{
								"containerPort": 90
							}]
						}]
					}
				},
				"envVars": [{
					"name": "test1",
					"value": "test3"
				},
				{
					"name": "test2",
					"value": "test4"
				}] 
			}`)

			req, err := http.NewRequest("POST", url, bytes.NewBuffer(jsonStr))

			resp, err := client.Do(req)

			Expect(err).Should(BeNil(), "Shouldn't get an error on POST. Error: %v", err)

			Expect(resp.StatusCode).Should(Equal(201), "Response should be 200 OK")

			//TODO: Maybe more thorough checking of response
		})

		It("Update Deployment from direct PTS", func() {
			url := fmt.Sprintf("%s/environments/testorg1-testenv1/deployments/testdep2", hostBase)

			jsonStr := []byte(`{
				"trafficHosts": "deploy.k8s.local",
				"replicas": 3,
				"pts":     
				{
					"apiVersion": "v1",
					"kind": "Pod",
					"metadata": {
						"name": "testpod2",
						"labels": {
							"component": "web2"
						},
						"annotations": {
							"publicPaths": "80:/ 100:/2",
      						"privatePaths": "80:/ 100:/2"
						}
					},
					"spec": {
						"containers": [{
							"name": "nginx",
							"image": "nginx",
							"env": [{
								"name": "PORT",
								"value": "80"
							}],
							"ports": [{
								"containerPort": 80
							}]
						}, {
							"name": "test",
							"image": "jbowen/testapp:v0",
							"env": [{
								"name": "PORT",
								"value": "100"
							}],
							"ports": [{
								"containerPort": 100
							}]
						}]
					}
				},
				"envVars": [{
					"name": "test1",
					"value": "test3"
				},
				{
					"name": "test2",
					"value": "test4"
				}] 
			}`)

			req, err := http.NewRequest("PATCH", url, bytes.NewBuffer(jsonStr))

			resp, err := client.Do(req)

			Expect(err).Should(BeNil(), "Shouldn't get an error on PATCH. Error: %v", err)

			Expect(resp.StatusCode).Should(Equal(200), "Response should be 200 OK")

			//TODO: Maybe more thorough checking of response

		})

		It("Get Deployment testdep1", func() {
			url := fmt.Sprintf("%s/environments/testorg1-testenv1/deployments/testdep1", hostBase)

			req, err := http.NewRequest("GET", url, nil)

			resp, err := client.Do(req)

			Expect(err).Should(BeNil(), "Shouldn't get an error on GET. Error: %v", err)

			Expect(resp.StatusCode).Should(Equal(200), "Response should be 200 OK")

		})

		It("Get Deployment testdep2", func() {
			url := fmt.Sprintf("%s/environments/testorg1-testenv1/deployments/testdep2", hostBase)

			req, err := http.NewRequest("GET", url, nil)

			resp, err := client.Do(req)

			Expect(err).Should(BeNil(), "Shouldn't get an error on GET. Error: %v", err)

			Expect(resp.StatusCode).Should(Equal(200), "Response should be 200 OK")

		})

		It("Get Environment", func() {
<<<<<<< HEAD
			url := fmt.Sprintf("%s/environmentGroups/testgroup/environments/testenv1", hostBase)
=======
			url := fmt.Sprintf("%s/environments/testorg1-testenv1", hostBase)
>>>>>>> 80d25ead

			req, err := http.NewRequest("GET", url, nil)

			resp, err := client.Do(req)

			Expect(err).Should(BeNil(), "Shouldn't get an error on GET. Error: %v", err)

			Expect(resp.StatusCode).Should(Equal(200), "Response should be 200 OK")
		})

		It("Delete Deployment testdep1", func() {
<<<<<<< HEAD
			url := fmt.Sprintf("%s/environmentGroups/testgroup/environments/testenv1/deployments/testdep1", hostBase)
=======
			url := fmt.Sprintf("%s/environments/testorg1-testenv1/deployments/testdep1", hostBase)
>>>>>>> 80d25ead

			req, err := http.NewRequest("DELETE", url, nil)

			resp, err := client.Do(req)

			Expect(err).Should(BeNil(), "Shouldn't get an error on DELETE. Error: %v", err)

			Expect(resp.StatusCode).Should(Equal(204), "Response should be 200 OK")

		})

		It("Delete Deployment testdep2", func() {
<<<<<<< HEAD
			url := fmt.Sprintf("%s/environmentGroups/testgroup/environments/testenv1/deployments/testdep2", hostBase)
=======
			url := fmt.Sprintf("%s/environments/testorg1-testenv1/deployments/testdep2", hostBase)
>>>>>>> 80d25ead

			req, err := http.NewRequest("DELETE", url, nil)

			resp, err := client.Do(req)

			Expect(err).Should(BeNil(), "Shouldn't get an error on DELETE. Error: %v", err)

			Expect(resp.StatusCode).Should(Equal(204), "Response should be 200 OK")

		})

		It("Delete Environment", func() {
			url := fmt.Sprintf("%s/environments/testorg1-testenv1", hostBase)

			req, err := http.NewRequest("DELETE", url, nil)

			resp, err := client.Do(req)

			Expect(err).Should(BeNil(), "Shouldn't get an error on DELETE. Error: %v", err)

			Expect(resp.StatusCode).Should(Equal(204), "Response should be 200 OK")
		})
	}

	Context("Local Testing", func() {
		server, hostBase, err := setup()
		if err != nil {
			Fail(fmt.Sprintf("Failed to start server %s", err))
		}

		ServerTests(server, hostBase)
	})
})

//Initialize a server for testing
func setup() (*server.Server, string, error) {
	testServer := server.NewServer()
	clientConfig := restclient.Config{
		Host: "127.0.0.1:8080",
	}
	err := server.Init(clientConfig)
	if err != nil {
		fmt.Printf("Error on init: %v\n", err)
	}

	//Start in background
	go func() {
		err := testServer.Start()

		if err != nil {
			fmt.Printf("Could not start server %s", err)
		}
	}()

	hostBase := "http://localhost:9000"

	return testServer, hostBase, nil
}<|MERGE_RESOLUTION|>--- conflicted
+++ resolved
@@ -39,11 +39,7 @@
 		It("Create Environment", func() {
 			url := fmt.Sprintf("%s/environments", hostBase)
 
-<<<<<<< HEAD
-			jsonStr := []byte(`{"environmentName": "testenv1", "hostNames": ["testhost1"]}`)
-=======
 			jsonStr := []byte(`{"environmentName": "testorg1-testenv1", "hostNames": ["testhost1"]}`)
->>>>>>> 80d25ead
 			req, err := http.NewRequest("POST", url, bytes.NewBuffer(jsonStr))
 
 			resp, err := client.Do(req)
@@ -69,11 +65,7 @@
 		It("Create Environment with duplicated Host Name", func() {
 			url := fmt.Sprintf("%s/environments", hostBase)
 
-<<<<<<< HEAD
-			jsonStr := []byte(`{"environmentName": "testenv2", "hostNames": ["testhost1"]}`)
-=======
 			jsonStr := []byte(`{"environmentName": "testorg2-testenv2", "hostNames": ["testhost1"]}`)
->>>>>>> 80d25ead
 			req, err := http.NewRequest("POST", url, bytes.NewBuffer(jsonStr))
 
 			resp, err := client.Do(req)
@@ -84,11 +76,7 @@
 		})
 
 		It("Update Environment", func() {
-<<<<<<< HEAD
-			url := fmt.Sprintf("%s/environmentGroups/testgroup/environments/testenv1", hostBase)
-=======
 			url := fmt.Sprintf("%s/environments/testorg1-testenv1", hostBase)
->>>>>>> 80d25ead
 
 			jsonStr := []byte(`{"hostNames": ["testhost2"]}`)
 			req, err := http.NewRequest("PATCH", url, bytes.NewBuffer(jsonStr))
@@ -143,11 +131,7 @@
 			//Need to wait a little before we run an update
 			//Should look into a better fix
 			time.Sleep(200 * time.Millisecond)
-<<<<<<< HEAD
-			url := fmt.Sprintf("%s/environmentGroups/testgroup/environments/testenv1/deployments/testdep1", hostBase)
-=======
 			url := fmt.Sprintf("%s/environments/testorg1-testenv1/deployments/testdep1", hostBase)
->>>>>>> 80d25ead
 
 			jsonStr := []byte(`{
 				"replicas": 3,
@@ -332,11 +316,7 @@
 		})
 
 		It("Get Environment", func() {
-<<<<<<< HEAD
-			url := fmt.Sprintf("%s/environmentGroups/testgroup/environments/testenv1", hostBase)
-=======
 			url := fmt.Sprintf("%s/environments/testorg1-testenv1", hostBase)
->>>>>>> 80d25ead
 
 			req, err := http.NewRequest("GET", url, nil)
 
@@ -348,11 +328,7 @@
 		})
 
 		It("Delete Deployment testdep1", func() {
-<<<<<<< HEAD
-			url := fmt.Sprintf("%s/environmentGroups/testgroup/environments/testenv1/deployments/testdep1", hostBase)
-=======
 			url := fmt.Sprintf("%s/environments/testorg1-testenv1/deployments/testdep1", hostBase)
->>>>>>> 80d25ead
 
 			req, err := http.NewRequest("DELETE", url, nil)
 
@@ -365,11 +341,7 @@
 		})
 
 		It("Delete Deployment testdep2", func() {
-<<<<<<< HEAD
-			url := fmt.Sprintf("%s/environmentGroups/testgroup/environments/testenv1/deployments/testdep2", hostBase)
-=======
 			url := fmt.Sprintf("%s/environments/testorg1-testenv1/deployments/testdep2", hostBase)
->>>>>>> 80d25ead
 
 			req, err := http.NewRequest("DELETE", url, nil)
 
